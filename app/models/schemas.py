--- conflicted
+++ resolved
@@ -45,11 +45,7 @@
     """Bill participant information"""
 
     name: str
-<<<<<<< HEAD
     phone_number: str = Field(..., pattern=r"^\+?[1-9]\d{1,14}$")
-=======
-    phone_number: str = Field(..., pattern=r'^\+?[1-9]\d{1,14}$')
->>>>>>> 9f60ba2b
     amount_owed: Decimal = Field(..., gt=0)
     payment_status: PaymentStatus = PaymentStatus.PENDING
     contact_id: Optional[str] = None
@@ -189,8 +185,5 @@
     timestamp: datetime = Field(default_factory=datetime.now)
 
 
-<<<<<<< HEAD
-=======
 # Forward reference resolution
->>>>>>> 9f60ba2b
 BillDetails.model_rebuild()